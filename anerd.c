/*

anerd: Asynchronous Network Exchange Randomness Daemon

Copyright 2012 Dustin Kirkland <kirkland@ubuntu.com>

Licensed under the Apache License, Version 2.0 (the "License");
you may not use this file except in compliance with the License.
You may obtain a copy of the License at

    http://www.apache.org/licenses/LICENSE-2.0

Unless required by applicable law or agreed to in writing, software
distributed under the License is distributed on an "AS IS" BASIS,
WITHOUT WARRANTIES OR CONDITIONS OF ANY KIND, either express or implied.
See the License for the specific language governing permissions and
limitations under the License.

*/

#include <sys/time.h>
#include <sys/types.h>
#include <sys/socket.h>
#include <netinet/in.h>
#include <arpa/inet.h>
#include <netdb.h>
#include <stdio.h>
#include <unistd.h>
#include <errno.h>
#include <poll.h>
#include <pwd.h>
#include <string.h>
#include <stdint.h>
#include <stdlib.h>
#include <syslog.h>
#include <time.h>
#include <unistd.h>

#define DEFAULT_SIZE 64
#define DEFAULT_DEVICE "/dev/urandom"
#define DEFAULT_PORT 26373
#define DEFAULT_INTERVAL 60
#define DEFAULT_TIMEOUT 250
#define DAEMON_USER "daemon"

/* Daemonize process properly */
void daemonize();

/*
anerd salt:
*/
uint64_t anerd_salt(uint64_t salt) {
	struct timeval tv;
	struct timezone tz;
	uint64_t this_usec;
	/* Update local timestamp, generate new salt */
	gettimeofday(&tv, &tz);
	this_usec = 1000000 * tv.tv_usec + tv.tv_usec;
	if (salt == 0) {
		srand((unsigned int)time(NULL));
		salt = rand();
	}
	/* Let it wrap */
	salt = salt ^ this_usec;
	return salt;
}

/*
anerd crc:
*/
int anerd_crc(char *data, int len) {
	int i = 0;
	int crc = 0;
	for (i=0; i<len; i++) {
		crc += (unsigned char)data[i];
	}
	return crc;
}

/*
anerd server:
 - Listen for communications on a UDP socket.
 - Take any received input, salt with a bit of local randomness (perhaps the
   time in microseconds between transmissions), and add to the entropy pool.
 - Transmit back to the initiator the same number of bytes of randomness.
*/
int anerd_server(char *device, int size, int port) {
	int sock;
	int addr_len, bytes_read;
	uint64_t salt;
	char *data;
	struct sockaddr_in server_addr, client_addr;
	FILE *fp;
	/* Open the UDP socket */
	if ((sock = socket(AF_INET, SOCK_DGRAM, 0)) == -1) {
		perror("Socket");
		exit(1);
	}
	/* Open the random device */
	if ((fp = fopen(device, "a+")) == NULL) {
		perror("fopen");
		exit(1);
	}
	/* Allocate and zero a data buffer to the chosen size */
	if ((data = calloc(size, sizeof(char))) == NULL) {
		perror("calloc");
		exit(1);
	}
	/* Set up and bind the socket */
	server_addr.sin_family = AF_INET;
	server_addr.sin_port = htons(port);
	server_addr.sin_addr.s_addr = INADDR_ANY;
	bzero(&(server_addr.sin_zero),8);
	if (bind(sock,(struct sockaddr *)&server_addr, sizeof(struct sockaddr)) == -1) {
		perror("bind");
		exit(1);
	}
	addr_len = sizeof(struct sockaddr);
<<<<<<< HEAD
=======
	/* Make process into a daemon */
	daemonize();
	/* Seed the local, time-based salt; peers won't know this */
	gettimeofday(&tv, &tz);
	last_usec = 1000000 * tv.tv_usec + tv.tv_usec;
>>>>>>> 10c688bc
	while (1) {
		/* Receive data over our UDP socket */
		bytes_read = recvfrom(sock, data, size, 0, (struct sockaddr *)&client_addr, &addr_len);
		data[bytes_read] = '\0';
		/* Logging/debug message */
		syslog(LOG_INFO, "Server recv bcast [%d] bytes [%d] from [%s:%d]\n", bytes_read, anerd_crc(data, bytes_read), inet_ntoa(client_addr.sin_addr), ntohs(client_addr.sin_port));
		fflush(stdout);
		/* Mix incoming entropy + salt into pool */
		salt = anerd_salt(salt);
		fwrite(data, bytes_read, 1, fp);
		fwrite(&salt, sizeof(uint64_t), 1, fp);
		fflush(fp);
		/* Obtain some entropy for transmission */
		if (fread(data, bytes_read, sizeof(char), fp) > 0) {
			/* Return the favor, sending entropy back to the initiator */
			sendto(sock, data, bytes_read, 0, (struct sockaddr *)&client_addr, sizeof(struct sockaddr));
			syslog(LOG_INFO, "Server sent direct [%d] bytes [%d] to [%s:%d]\n", bytes_read, anerd_crc(data, bytes_read), inet_ntoa(client_addr.sin_addr), ntohs(client_addr.sin_port));
		} else {
			perror("fread");
		}
	}
	/* Should never get here; clean up if we do */
	free(data);
	close(sock);
	fclose(fp);
	return 0;
}

/*
anerd client:
 - broadcast some randomness to the local network on the anerd UDP port
 - this is intended to "stir the pot", kicking up some randomness
 - it trigger anerd exchanges with any anerd servers on the network
*/
int anerd_client(char *device, int size, int port, int interval) {
	int sock;
	int addr_len, bytes_read;
	struct sockaddr_in server_addr;
	char *data;
	FILE *fp;
	int broadcast = 1;
<<<<<<< HEAD
	struct pollfd ufds;
	uint64_t salt = 0;
	addr_len = sizeof(struct sockaddr);
	/* make process daemon */
	daemonize();
=======
>>>>>>> 10c688bc
	/* Allocate and zero a data buffer to the chosen size */
	if ((data = calloc(size, sizeof(char))) == NULL) {
		perror("calloc");
		exit(1);
	}
	/* Setup the UDP socket */
	if ((sock = socket(AF_INET, SOCK_DGRAM, 0)) == -1) {
		perror("socket");
	}
	ufds.fd = sock;
	ufds.events = POLLIN | POLLPRI;
	/* Configure the socket for broadcast */
	if (setsockopt(sock, SOL_SOCKET, SO_BROADCAST, &broadcast, sizeof broadcast) == -1) {
		perror("setsockopt (SO_BROADCAST)");
	}
	server_addr.sin_family = AF_INET;
	server_addr.sin_port = htons(port);
	server_addr.sin_addr.s_addr = htonl(INADDR_BROADCAST);
	bzero(&(server_addr.sin_zero),8);
	if ((fp = fopen(device, "a+")) == NULL) {
		/* Error reading entropy; skip this round */
		perror("fopen");
		close(sock);
		exit(1);
	}
	/* Make process into a daemon */
	daemonize();
	/* Periodically trigger a network entropy exchange */
	while (interval > 0) {
		/* Donate some entropy to the local networks */
		if (fread(data, size, sizeof(char), fp) > 0) {
			syslog(LOG_INFO, "Client sent bcast [%d] bytes [%d] to [%s:%d]\n", size, anerd_crc(data, size), inet_ntoa(server_addr.sin_addr), ntohs(server_addr.sin_port));
			sendto(sock, data, size, 0, (struct sockaddr *)&server_addr, sizeof(struct sockaddr));
		} else {
			perror("fread");
		}
		/* Poll for responses */
		while (poll(&ufds, 1, interval*1000) > 0) {
			/* Accept data over our UDP socket */
			bytes_read = recvfrom(sock, data, size, 0, (struct sockaddr *)&server_addr, &addr_len);
			data[bytes_read] = '\0';
			/* Logging/debug message */
			syslog(LOG_INFO, "Client recv direct [%d] bytes [%d] from [%s:%d]\n", bytes_read, anerd_crc(data, bytes_read), inet_ntoa(server_addr.sin_addr), ntohs(server_addr.sin_port));
			/* Mix incoming entropy + salt into pool */
			salt = anerd_salt(salt);
			fwrite(data, size, 1, fp);
			fwrite(&salt, sizeof(salt), 1, fp);
			fflush(fp);
		}
	}
	/* Should never get here; clean up if we do */
	close(sock);
	free(data);
	fclose(fp);
	return 0;
}

int main(int argc, char *argv[]) {
	int arg;
	int interval = DEFAULT_INTERVAL;
	int size = DEFAULT_SIZE;
	int port = DEFAULT_PORT;
	char *device = DEFAULT_DEVICE;
	/* Getopt command-line argument handling */
	while ((arg = getopt(argc, argv, "d:i:p:s:")) != -1) {
		switch (arg) {
			case 'd':
				device = optarg;
				break;
			case 'i':
				if (isdigit(optarg[0])) {
					interval = atoi(optarg);
				} else {
					fprintf(stderr, "Option -i requires a integer argument.\n");
					return 1;
				}
				break;
			case 'p':
				if (isdigit(optarg[0])) {
					port = atoi(optarg);
				} else {
					fprintf(stderr, "Option -p requires a integer argument.\n");
					return 1;
				}
				break;
			case 's':
				if (isdigit(optarg[0])) {
					size = atoi(optarg);
				} else {
					fprintf(stderr, "Option -p requires a integer argument.\n");
					return 1;
				}
				break;
			case '?':
				if (
						(optopt == 'd') || (optopt == 'i') ||
						(optopt == 'p') || (optopt == 's')) {
					fprintf(stderr, "Option -%c requires an argument.\n", optopt);
				} else {
					fprintf(stderr, "Unknown option -%c.\n", optopt);
				}
				return 1;
			default:
				abort();
		}
	}
	/* Set up syslog */
	openlog ("anerd", LOG_PERROR | LOG_CONS | LOG_PID | LOG_NDELAY, LOG_DAEMON);
	/* fork off process */
	int pid = fork();
	if (pid == 0) {
		/* if process is child */
		/* Fork a client process */
		anerd_client(device, size, port, interval);
	} else if (pid > 0) {
		/* if process is parent */
		/* fork off another process */
		int pid2 = fork();
		if (pid2 == 0) {
			/* if process is child */
			/* Fork a server process */
			anerd_server(device, size, port);
		} else if (pid2 > 0) {
			/* if process is parent */
			/* exit, freeing terminal that called program */
			exit(0);
		} else if (pid2 < 0) {
			/* if the second fork() call failed */
			/* exit because of error */
			exit(1);
		}
	} else if (pid < 0) {
		/* if the fork() call failed */
		/* exit because of error */
		exit(1);
	}
}

void daemonize() {
	/* Drop user priv if run as root */
	if ((getuid() == 0) || (geteuid == 0)) {
		struct passwd *pw = getpwnam(DAEMON_USER);
		if (pw) {
			syslog(LOG_NOTICE, "Setting User To: " DAEMON_USER);
			setuid(pw->pw_uid);
		}
	}
	/* Change current directory to / so current directory is not locked */
	if ((chdir("/")) < 0) {
		perror("chdir() failed");
		exit(1);
	}
	/* Change file mode mask */
	umask(0);
	/* Run setsid() so that daemon is no longer child of spawning process */
	if (setsid() < 0) {
		perror("setsid() failed");
		exit(1);
	}
	/* Close stdin, stdout, stderr */
	close(STDIN_FILENO);
	close(STDOUT_FILENO);
	close(STDERR_FILENO);
}<|MERGE_RESOLUTION|>--- conflicted
+++ resolved
@@ -116,14 +116,8 @@
 		exit(1);
 	}
 	addr_len = sizeof(struct sockaddr);
-<<<<<<< HEAD
-=======
 	/* Make process into a daemon */
 	daemonize();
-	/* Seed the local, time-based salt; peers won't know this */
-	gettimeofday(&tv, &tz);
-	last_usec = 1000000 * tv.tv_usec + tv.tv_usec;
->>>>>>> 10c688bc
 	while (1) {
 		/* Receive data over our UDP socket */
 		bytes_read = recvfrom(sock, data, size, 0, (struct sockaddr *)&client_addr, &addr_len);
@@ -165,14 +159,9 @@
 	char *data;
 	FILE *fp;
 	int broadcast = 1;
-<<<<<<< HEAD
 	struct pollfd ufds;
 	uint64_t salt = 0;
 	addr_len = sizeof(struct sockaddr);
-	/* make process daemon */
-	daemonize();
-=======
->>>>>>> 10c688bc
 	/* Allocate and zero a data buffer to the chosen size */
 	if ((data = calloc(size, sizeof(char))) == NULL) {
 		perror("calloc");
